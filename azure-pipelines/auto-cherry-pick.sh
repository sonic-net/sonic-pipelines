--- conflicted
+++ resolved
@@ -83,11 +83,7 @@
     sleep 1
     gh pr edit $PR_URL --add-label "Created PR to $branch_label Branch"
     sleep 1
-<<<<<<< HEAD
     gh pr comment $PR_URL --body "Cherry-pick PR to $branch_label: ${new_pr_rul}"
-=======
-    gh pr comment $PR_URL --body "Cherry-pick PR to $target_branch: ${new_pr_url}"
->>>>>>> deda87c3
     sleep 1
 }
 
